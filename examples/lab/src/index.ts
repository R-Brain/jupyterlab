// Copyright (c) Jupyter Development Team.
// Distributed under the terms of the Modified BSD License.
'use strict';

var phosphide = require('phosphide');
var di = require('phosphor-di');


function main() {
   phosphide.loadPlugins(new di.Container(), [
    require('phosphide/lib/appshell/plugin'),
    require('phosphide/lib/commandregistry/plugin'),
    require('phosphide/lib/commandpalette/plugin'),
    require('../../lib/terminal/plugin'),
    require('../../lib/fileopener/plugin'),
    require('../../lib/filehandler/plugin'),
    require('../../lib/filebrowser/plugin'),
<<<<<<< HEAD
    require('../../lib/notebook/plugin'),
=======
    require('../../lib/imagehandler/plugin'),
>>>>>>> 6ee81f1f
    require('../../lib/services/plugin'),
    require('./plugin')
  ]).then(function() {
    console.log('loading finished');
  });
}

window.onload = main;<|MERGE_RESOLUTION|>--- conflicted
+++ resolved
@@ -15,11 +15,8 @@
     require('../../lib/fileopener/plugin'),
     require('../../lib/filehandler/plugin'),
     require('../../lib/filebrowser/plugin'),
-<<<<<<< HEAD
+    require('../../lib/imagehandler/plugin'),
     require('../../lib/notebook/plugin'),
-=======
-    require('../../lib/imagehandler/plugin'),
->>>>>>> 6ee81f1f
     require('../../lib/services/plugin'),
     require('./plugin')
   ]).then(function() {
