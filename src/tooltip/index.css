/*-----------------------------------------------------------------------------
| Copyright (c) Jupyter Development Team.
| Distributed under the terms of the Modified BSD License.
|----------------------------------------------------------------------------*/

.jp-Tooltip {
  background: var(--jp-layout-color1);
  border: var(--jp-border-width) solid var(--jp-border-color1);
  font-size: var(--jp-ui-font-size0);
  box-shadow: 0px 1px 6px rgba(0, 0, 0, 0.2);
  max-width: 500px;
  overflow: auto;
  z-index: 10001;
<<<<<<< HEAD
}


.jp-Tooltip > .jp-RenderedText {
    overflow: auto;
=======
  padding: 4px;
}

.jp-Tooltip pre {
  margin: 0;
>>>>>>> 9eeba0ad
}<|MERGE_RESOLUTION|>--- conflicted
+++ resolved
@@ -11,17 +11,14 @@
   max-width: 500px;
   overflow: auto;
   z-index: 10001;
-<<<<<<< HEAD
+  padding: 4px;
+}
+
+.jp-Tooltip pre {
+  margin: 0;
 }
 
 
 .jp-Tooltip > .jp-RenderedText {
     overflow: auto;
-=======
-  padding: 4px;
-}
-
-.jp-Tooltip pre {
-  margin: 0;
->>>>>>> 9eeba0ad
 }